--- conflicted
+++ resolved
@@ -434,6 +434,7 @@
         n       = size (shape arr)
     in
     (arr', sum)
+
 
 scanrOp
     :: Elt e
@@ -1444,7 +1445,6 @@
 
 evalExtend :: Extend DelayedOpenAcc aenv aenv' -> Val aenv -> Val aenv'
 evalExtend BaseEnv aenv = aenv
-<<<<<<< HEAD
 evalExtend (PushEnv ext1 ext2) aenv | aenv' <- (evalExtend ext1 aenv)
                                     = Push aenv' (evalOpenAcc (Manifest ext2) aenv')
 
@@ -1458,8 +1458,4 @@
 chunk2Vec = undefined
 
 fromScalar :: Scalar a -> a
-fromScalar = (!Z)
-=======
-evalExtend (PushEnv ext1 ext2) aenv | aenv' <- evalExtend ext1 aenv
-                                    = Push aenv' (evalOpenAcc ext2 aenv')
->>>>>>> cfb504c1
+fromScalar = (!Z)