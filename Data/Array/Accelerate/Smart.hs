--- conflicted
+++ resolved
@@ -1094,11 +1094,7 @@
 
 showPreExpOp :: PreExp acc exp t -> String
 showPreExpOp (Const c)          = "Const " ++ show c
-<<<<<<< HEAD
 showPreExpOp (Tag i)            = "Tag " ++ show i
-=======
-showPreExpOp (Tag i)            = "Tag" ++ show i
->>>>>>> bdd99079
 showPreExpOp Tuple{}            = "Tuple"
 showPreExpOp Prj{}              = "Prj"
 showPreExpOp IndexNil           = "IndexNil"
