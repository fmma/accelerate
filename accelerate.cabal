Name:                   accelerate
Version:                0.15.0.0
Cabal-version:          >= 1.8
Tested-with:            GHC == 7.8.*
Build-type:             Simple

Synopsis:               An embedded language for accelerated array processing

Description:
  @Data.Array.Accelerate@ defines an embedded array language for computations
  for high-performance computing in Haskell. Computations on multi-dimensional,
  regular arrays are expressed in the form of parameterised collective
  operations, such as maps, reductions, and permutations. These computations may
  then be online compiled and executed on a range of architectures.
  .
  [/A simple example/]
  .
  As a simple example, consider the computation of a dot product of two vectors
  of floating point numbers:
  .
  > dotp :: Acc (Vector Float) -> Acc (Vector Float) -> Acc (Scalar Float)
  > dotp xs ys = fold (+) 0 (zipWith (*) xs ys)
  .
  Except for the type, this code is almost the same as the corresponding Haskell
  code on lists of floats. The types indicate that the computation may be
  online-compiled for performance - for example, using
  @Data.Array.Accelerate.CUDA@ it may be on-the-fly off-loaded to the GPU.
  .
  [/Available backends/]
  .
  Currently, there are two backends:
  .
    1. An interpreter that serves as a reference implementation of the intended
       semantics of the language, which is included in this package.
  .
    2. A CUDA backend generating code for CUDA-capable NVIDIA GPUs:
       <http://hackage.haskell.org/package/accelerate-cuda>
  .
  Several experimental and/or incomplete backends also exist. If you are
  interested in helping finish these, please contact us.
  .
    1. Cilk\/ICC and OpenCL: <https://github.com/AccelerateHS/accelerate-backend-kit>
  .
    2. Another OpenCL backend: <https://github.com/HIPERFIT/accelerate-opencl>
  .
    3. A backend to the Repa array library: <https://github.com/blambo/accelerate-repa>
  .
  [/Additional components/]
  .
  The following support packages are available:
  .
    1. @accelerate-cuda@: A high-performance parallel backend targeting
       CUDA-enabled NVIDIA GPUs. Requires the NVIDIA CUDA SDK and, for full
       functionality, hardware with compute capability 1.2 or greater. See the
       table on Wikipedia for supported GPUs:
       <http://en.wikipedia.org/wiki/CUDA#Supported_GPUs>
  .
    2. @accelerate-examples@: Computational kernels and applications showcasing
       /Accelerate/, as well as performance and regression tests.
  .
    3. @accelerate-io@: Fast conversion between /Accelerate/ arrays and other
       formats, including Repa arrays.
  .
    4. @accelerate-fft@: Computation of Discrete Fourier Transforms.
  .
  Install them from Hackage with @cabal install PACKAGE@
  .
  [/Examples and documentation/]
  .
  Haddock documentation is included in the package, and a tutorial is available
  on the GitHub wiki: <https://github.com/AccelerateHS/accelerate/wiki>
  .
  The @accelerate-examples@ package demonstrates a range of computational
  kernels and several complete applications, including:
  .
    * An implementation of the Canny edge detection algorithm
  .
    * An interactive Mandelbrot set generator
  .
    * A particle-based simulation of stable fluid flows
  .
    * An /n/-body simulation of gravitational attraction between solid particles
  .
    * A cellular automata simulation
  .
    * A \"password recovery\" tool, for dictionary lookup of MD5 hashes
  .
  [/Mailing list and contacts/]
  .
    * Mailing list: <accelerate-haskell@googlegroups.com> (discussion of both
      use and development welcome).
  .
    * Sign up for the mailing list here:
      <http://groups.google.com/group/accelerate-haskell>
  .
    * Bug reports and issue tracking:
      <https://github.com/AccelerateHS/accelerate/issues>
  .
  [/Release notes/]
  .
    * /0.14.0.0:/ New iteration constructs. Additional Prelude-like functions.
      Improved code generation and fusion optimisation. Concurrent kernel
      execution. Bug fixes.
  .
    * /0.13.0.0:/ New array fusion optimisation. New foreign function
      interface for array and scalar expressions. Additional Prelude-like
      functions. New example programs. Bug fixes and performance improvements.
  .
    * /0.12.0.0:/ Full sharing recovery in scalar expressions and array
      computations. Two new example applications in package
      @accelerate-examples@: Real-time Canny edge detection and fluid flow
      simulator (both including a graphical frontend). Bug fixes.
  .
    * /0.11.0.0:/ New Prelude-like functions @zip*@, @unzip*@,
      @fill@, @enumFrom*@, @tail@, @init@, @drop@, @take@, @slit@, @gather*@,
      @scatter*@, and @shapeSize@. New simplified AST (in package
      @accelerate-backend-kit@) for backend writers who want to avoid the
      complexities of the type-safe AST.
  .
    * /0.10.0.0:/ Complete sharing recovery for scalar expressions (but
      currently disabled by default). Also bug fixes in array sharing recovery
      and a few new convenience functions.
  .
    * /0.9.0.0:/ Streaming, precompilation, Repa-style indices,
      @stencil@s, more @scan@s, rank-polymorphic @fold@, @generate@, block I/O &
      many bug fixes.
  .
    * /0.8.1.0:/ Bug fixes and some performance tweaks.
  .
    * /0.8.0.0:/ @replicate@, @slice@ and @foldSeg@ supported in the
      CUDA backend; frontend and interpreter support for @stencil@. Bug fixes.
  .
    * /0.7.1.0:/ The CUDA backend and a number of scalar functions.
  .
  [/Hackage note/]
  .
  The module documentation list generated by Hackage is incorrect. The only
  exposed modules should be:
  .
    * "Data.Array.Accelerate"
  .
    * "Data.Array.Accelerate.Interpreter"
  .

License:                BSD3
License-file:           LICENSE
Author:                 Manuel M T Chakravarty,
                        Robert Clifton-Everest,
                        Gabriele Keller,
                        Sean Lee,
                        Ben Lever,
                        Trevor L. McDonell,
                        Ryan Newtown,
                        Sean Seefried
Maintainer:             Manuel M T Chakravarty <chak@cse.unsw.edu.au>
Homepage:               https://github.com/AccelerateHS/accelerate/
Bug-reports:            https://github.com/AccelerateHS/accelerate/issues

Category:               Compilers/Interpreters, Concurrency, Data, Parallelism
Stability:              Experimental

Extra-source-files:     INSTALL

Flag debug
  Default:              False
  Description:
    Enable tracing message flags. These are read from the command-line
    arguments, which is convenient but may cause problems interacting with the
    user program, so are disabled by default. The available options are:
    .
    * -ddump-sharing: print sharing recovery information
    .
    * -ddump-simpl-stats: dump statistics counts from the simplifier phase
    .
    * -ddump-simpl-iterations: dump the program after each iteration of the simplifier
    .
    * -dverbose: other, uncategorised messages
    .

Flag more-pp
  Description:          Enable HTML and Graphviz pretty printing.
  Default:              False

Flag bounds-checks
  Description:          Enable bounds checking
  Default:              True

Flag unsafe-checks
  Description:          Enable bounds checking in unsafe operations
  Default:              False

Flag internal-checks
  Description:          Enable internal consistency checks
  Default:              False

Library
<<<<<<< HEAD
  Include-Dirs:         include
  Build-depends:        array                >= 0.3,
                        base                 == 4.6.*,
                        containers           >= 0.3,
                        unordered-containers >= 0.2,
                        fclabels             >= 2.0,
                        ghc-prim             >= 0.2,
                        hashable             >= 1.1,
                        hashtables           >= 1.0,
                        pretty               >= 1.0,
                        mtl                  >= 2.0,
                        transformers         >= 0.3
=======
  Build-depends:        array                   >= 0.3,
                        base                    == 4.7.*,
                        containers              >= 0.3,
                        unordered-containers    >= 0.2,
                        fclabels                >= 2.0,
                        ghc-prim                >= 0.2,
                        hashable                >= 1.1,
                        hashtables              >= 1.0,
                        pretty                  >= 1.0,
                        template-haskell        == 2.9.*
>>>>>>> 8b2be48b

  if flag(more-pp)
    Build-depends:      bytestring              >= 0.9,
                        blaze-html              >= 0.5,
                        blaze-markup            >= 0.5,
                        directory               >= 1.0,
                        filepath                >= 1.0,
                        mtl                     >= 2.0,
                        text                    >= 0.10,
                        unix                    >= 2.4

  Exposed-modules:      Data.Array.Accelerate
                        Data.Array.Accelerate.AST
                        Data.Array.Accelerate.Analysis.Match
                        Data.Array.Accelerate.Analysis.Shape
                        Data.Array.Accelerate.Analysis.Stencil
                        Data.Array.Accelerate.Analysis.Type
                        Data.Array.Accelerate.Array.Data
                        Data.Array.Accelerate.Array.Representation
                        Data.Array.Accelerate.Array.Sugar
                        Data.Array.Accelerate.Debug
                        Data.Array.Accelerate.Error
                        Data.Array.Accelerate.Interpreter
                        Data.Array.Accelerate.Pretty
                        Data.Array.Accelerate.Smart
                        Data.Array.Accelerate.Trafo
                        Data.Array.Accelerate.Trafo.Sharing
                        Data.Array.Accelerate.Tuple
                        Data.Array.Accelerate.Type

  Other-modules:        Data.Array.Accelerate.Array.Delayed
                        Data.Array.Accelerate.Language
                        Data.Array.Accelerate.Prelude
                        Data.Array.Accelerate.Pretty.Print
                        Data.Array.Accelerate.Pretty.Traverse
                        Data.Array.Accelerate.Trafo.Algebra
                        Data.Array.Accelerate.Trafo.Base
                        Data.Array.Accelerate.Trafo.Fusion
                        Data.Array.Accelerate.Trafo.Rewrite
                        Data.Array.Accelerate.Trafo.Shrink
                        Data.Array.Accelerate.Trafo.Simplify
                        Data.Array.Accelerate.Trafo.Substitution

  if flag(more-pp)
    Other-modules:      Data.Array.Accelerate.Pretty.HTML
                        Data.Array.Accelerate.Pretty.Graphviz

  if flag(debug)
    cpp-options:        -DACCELERATE_DEBUG

  if flag(bounds-checks)
    cpp-options:        -DACCELERATE_BOUNDS_CHECKS

  if flag(unsafe-checks)
    cpp-options:        -DACCELERATE_UNSAFE_CHECKS

  if flag(internal-checks)
    cpp-options:        -DACCELERATE_INTERNAL_CHECKS

  ghc-options:          -O2 -Wall -funbox-strict-fields -fno-warn-name-shadowing
  ghc-prof-options:     -caf-all -auto-all

  if impl(ghc >= 7.0)
    ghc-options:        -fspec-constr-count=25

  -- Don't add the extensions list here. Instead, place individual LANGUAGE
  -- pragmas in the files that require a specific extension. This means the
  -- project loads in GHCi, and avoids extension clashes.
  --
  -- Extensions:

Source-repository head
  Type:                 git
  Location:             git://github.com/AccelerateHS/accelerate.git
<|MERGE_RESOLUTION|>--- conflicted
+++ resolved
@@ -194,20 +194,6 @@
   Default:              False
 
 Library
-<<<<<<< HEAD
-  Include-Dirs:         include
-  Build-depends:        array                >= 0.3,
-                        base                 == 4.6.*,
-                        containers           >= 0.3,
-                        unordered-containers >= 0.2,
-                        fclabels             >= 2.0,
-                        ghc-prim             >= 0.2,
-                        hashable             >= 1.1,
-                        hashtables           >= 1.0,
-                        pretty               >= 1.0,
-                        mtl                  >= 2.0,
-                        transformers         >= 0.3
-=======
   Build-depends:        array                   >= 0.3,
                         base                    == 4.7.*,
                         containers              >= 0.3,
@@ -217,8 +203,9 @@
                         hashable                >= 1.1,
                         hashtables              >= 1.0,
                         pretty                  >= 1.0,
-                        template-haskell        == 2.9.*
->>>>>>> 8b2be48b
+                        template-haskell        == 2.9.*,
+                        mtl                     >= 2.0,
+                        transformers            >= 0.3
 
   if flag(more-pp)
     Build-depends:      bytestring              >= 0.9,
